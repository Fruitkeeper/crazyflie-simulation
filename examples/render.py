import numpy as np

from crazyflow.sim import Physics, Sim


def main():
    """Spawn 5 drones in one world and render it."""
<<<<<<< HEAD
    sim = Sim(n_drones=100, physics=Physics.sys_id, device="gpu", freq=60)
=======
    n_worlds, n_drones = 1, 100
    sim = Sim(n_worlds=n_worlds, n_drones=n_drones, physics=Physics.sys_id, device="cpu", freq=60)
>>>>>>> 97b12c6c
    fps = 60
    cmd = np.array([[[0.3, 0, 0, 0] for _ in range(sim.n_drones)]])
    for _ in range(int(5 * fps)):
        start = sim.time[0]
        while sim.time[0] - start < 1.0 / fps:
            sim.attitude_control(cmd)
            sim.step()
        sim.render()
    sim.close()


if __name__ == "__main__":
    main()<|MERGE_RESOLUTION|>--- conflicted
+++ resolved
@@ -5,12 +5,8 @@
 
 def main():
     """Spawn 5 drones in one world and render it."""
-<<<<<<< HEAD
-    sim = Sim(n_drones=100, physics=Physics.sys_id, device="gpu", freq=60)
-=======
     n_worlds, n_drones = 1, 100
     sim = Sim(n_worlds=n_worlds, n_drones=n_drones, physics=Physics.sys_id, device="cpu", freq=60)
->>>>>>> 97b12c6c
     fps = 60
     cmd = np.array([[[0.3, 0, 0, 0] for _ in range(sim.n_drones)]])
     for _ in range(int(5 * fps)):
