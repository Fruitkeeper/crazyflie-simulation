import numpy as np

from crazyflow.sim import Physics, Sim


def main():
    """Spawn 5 drones in one world and render it."""
    n_worlds, n_drones = 1, 100
    sim = Sim(n_worlds=n_worlds, n_drones=n_drones, physics=Physics.sys_id, device="gpu", freq=60)
    fps = 60
<<<<<<< HEAD
    
=======

>>>>>>> 06a0d482
    cmd = np.array([[[0.3, 0, 0, 0] for _ in range(n_drones)] for _ in range(n_worlds)])
    for _ in range(int(5 * fps)):
        start = sim.time[0]
        while sim.time[0] - start < 1.0 / fps:
            sim.attitude_control(cmd)
            sim.step()
        sim.render()
    sim.close()


if __name__ == "__main__":
    main()<|MERGE_RESOLUTION|>--- conflicted
+++ resolved
@@ -8,11 +8,6 @@
     n_worlds, n_drones = 1, 100
     sim = Sim(n_worlds=n_worlds, n_drones=n_drones, physics=Physics.sys_id, device="gpu", freq=60)
     fps = 60
-<<<<<<< HEAD
-    
-=======
-
->>>>>>> 06a0d482
     cmd = np.array([[[0.3, 0, 0, 0] for _ in range(n_drones)] for _ in range(n_worlds)])
     for _ in range(int(5 * fps)):
         start = sim.time[0]
