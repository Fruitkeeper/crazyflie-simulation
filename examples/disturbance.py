--- conflicted
+++ resolved
@@ -14,11 +14,7 @@
     states = states.replace(force=states.force + disturbance_force)
 
     key, subkey = jax.random.split(key)
-<<<<<<< HEAD
-    disturbance_torque = jax.random.normal(subkey, states.torque.shape) * 2e-3
-=======
     disturbance_torque = jax.random.normal(subkey, states.torque.shape) * 2e-4
->>>>>>> ba00efc4
     states = states.replace(torque=states.torque + disturbance_torque)
 
     return data.replace(states=states, core=data.core.replace(rng_key=key))
