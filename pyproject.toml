[build-system]
requires = ["setuptools>=61.0.0", "wheel", "numpy"]
build-backend = "setuptools.build_meta"

[project]
name = "crazyflow"
version = "0.0.1"
description = "Fast, parallelizable simulations of Crazyflies with JAX and MuJoCo."
readme = "README.md"
license = { file = "LICENSE" }
classifiers = [
    "License :: OSI Approved :: MIT License",
    "Programming Language :: Python",
    "Programming Language :: Python :: 3",
    "Intended Audience :: Developers",
    "Intended Audience :: Education",
    "Intended Audience :: Science/Research",
]

<<<<<<< HEAD
dependencies = ["jax", "mujoco", "gymnasium", "imageio", "mujoco-mjx", "einops", "ml_collections"]
=======
dependencies = [
    "jax",
    "mujoco",
    "gymnasium",
    "imageio",
    "mujoco-mjx",
    "einops",
    "flax",
]
>>>>>>> 06a0d482

[project.optional-dependencies]
test = ["pytest>=8.0.0"]
gpu = ["jax[cuda12]"]

[tool.setuptools.packages]
find = {}

[tool.setuptools.package-data]
crazyflow = ["models/cf2/*.xml", "models/cf2/assets/*.obj"]

[tool.pytest.ini_options]
markers = ["unit", "integration", "render"]
addopts = "-m 'not render'"

[tool.ruff]
# Exclude a variety of commonly ignored directories.
exclude = [
    ".git",
    ".git-rewrite",
    ".ipynb_checkpoints",
    ".pyenv",
    ".pytest_cache",
    ".pytype",
    ".ruff_cache",
    ".venv",
    ".vscode",
    "__pypackages__",
    "_build",
    "build",
    "dist",
    "site-packages",
    "venv",
    "docs/conf.py",
]

line-length = 100
indent-width = 4
target-version = "py38"

[tool.ruff.lint]
select = ["E4", "E7", "E9", "F", "I", "D", "TCH", "ANN"]
ignore = ["ANN101", "ANN401"]
fixable = ["ALL"]
unfixable = []

[tool.ruff.lint.per-file-ignores]
"benchmarks/*" = ["D100", "D103"]
"tests/*" = ["D100", "D103", "D104"]


[tool.ruff.lint.pydocstyle]
convention = "google"

[tool.ruff.lint.flake8-annotations]
suppress-dummy-args = true
suppress-none-returning = true

[tool.ruff.format]
quote-style = "double"
indent-style = "space"
skip-magic-trailing-comma = true
line-ending = "auto"
docstring-code-format = true
docstring-code-line-length = "dynamic"<|MERGE_RESOLUTION|>--- conflicted
+++ resolved
@@ -17,9 +17,6 @@
     "Intended Audience :: Science/Research",
 ]
 
-<<<<<<< HEAD
-dependencies = ["jax", "mujoco", "gymnasium", "imageio", "mujoco-mjx", "einops", "ml_collections"]
-=======
 dependencies = [
     "jax",
     "mujoco",
@@ -28,8 +25,8 @@
     "mujoco-mjx",
     "einops",
     "flax",
+    "ml_collections",
 ]
->>>>>>> 06a0d482
 
 [project.optional-dependencies]
 test = ["pytest>=8.0.0"]
